--- conflicted
+++ resolved
@@ -1,6 +1,3 @@
-<<<<<<< HEAD
-use std::mem::transmute;
-=======
 // Copyright (c) 2022-2025 Alex Chi Z
 //
 // Licensed under the Apache License, Version 2.0 (the "License");
@@ -15,13 +12,9 @@
 // See the License for the specific language governing permissions and
 // limitations under the License.
 
-#![allow(unused_variables)] // TODO(you): remove this lint after implementing this mod
-#![allow(dead_code)] // TODO(you): remove this lint after implementing this mod
->>>>>>> 38c7ef6f
-
+use super::StorageIterator;
 use anyhow::Result;
-
-use super::StorageIterator;
+use std::mem::transmute;
 
 /// Merges two iterators of different types into one. If the two iterators have the same key, only
 /// produce the key once and prefer the entry from A.
