--- conflicted
+++ resolved
@@ -1,6 +1,3 @@
-<<<<<<< HEAD
-use std::{ops::Bound, sync::Arc};
-=======
 // Copyright (c) 2022-2025 Alex Chi Z
 //
 // Licensed under the Apache License, Version 2.0 (the "License");
@@ -15,13 +12,9 @@
 // See the License for the specific language governing permissions and
 // limitations under the License.
 
-#![allow(unused_variables)] // TODO(you): remove this lint after implementing this mod
-#![allow(dead_code)] // TODO(you): remove this lint after implementing this mod
-
+use anyhow::Result;
+use std::ops::Bound;
 use std::sync::Arc;
->>>>>>> 38c7ef6f
-
-use anyhow::Result;
 
 use super::SsTable;
 use crate::{
